import { ethers } from "hardhat";

// Utils
import { chainlinkVars } from "../../utils/chainlink";

// Types
import { BigNumber } from "ethers";
import { SignerWithAddress } from "@nomiclabs/hardhat-ethers/signers";
import { Log } from "@ethersproject/abstract-provider";

// Contract types
import { Forwarder } from "../../typechain/Forwarder";
import { WETH9 } from "../../typechain/WETH9";
import { ControlDeployer } from "../../typechain/ControlDeployer";
import { Registry } from "../../typechain/Registry";
import { ProtocolControl } from "../../typechain/ProtocolControl";
import { AccessNFT } from "../../typechain/AccessNFT";
import { NFT } from "../../typechain/NFT";
import { Coin } from "../../typechain/Coin";
import { Pack } from "../../typechain/Pack";
import { Market } from "../../typechain/Market";
import { Marketplace } from "../../typechain/Marketplace";
import { LazyNFT } from "../../typechain/LazyNFT";
import { LazyMintERC1155 } from "typechain/LazyMintERC1155";
import { LazyMintERC721 } from "typechain/LazyMintERC721";
import { LazyMintERC20 } from "typechain/LazyMintERC20";
import { SignatureMint721 } from "typechain/SignatureMint721";
import { SignatureMint1155 } from "typechain/SignatureMint1155";

export type Contracts = {
  registry: Registry;
  forwarder: Forwarder;
  protocolControl: ProtocolControl;
  accessNft: AccessNFT;
  coin: Coin;
  pack: Pack;
  market: Market;
  marketv2: Marketplace;
  nft: NFT;
  lazynft: LazyNFT;
  weth: WETH9;
  lazyMintERC1155: LazyMintERC1155;
  lazyMintERC721: LazyMintERC721;
  lazyMintERC20: LazyMintERC20;
  sigMint721: SignatureMint721;
  sigMint1155: SignatureMint1155;
};

export async function getContracts(
  protocolProvider: SignerWithAddress,
  protocolAdmin: SignerWithAddress,
  networkName: string = "rinkeby",
): Promise<Contracts> {
  // Deploy Forwarder
  const forwarder: Forwarder = (await ethers
    .getContractFactory("Forwarder")
    .then(f => f.connect(protocolProvider).deploy())) as Forwarder;

  // Deploy ControlDeployer
  const controlDeployer: ControlDeployer = (await ethers
    .getContractFactory("ControlDeployer")
    .then(f => f.connect(protocolProvider).deploy())) as ControlDeployer;

  // Deploy Registry
  const registry: Registry = (await ethers.getContractFactory("Registry").then(f =>
    f.connect(protocolProvider).deploy(
      protocolProvider.address, // Protocol provider treasury.
      forwarder.address, // Forwarder address.
      controlDeployer.address, // ControlDeployer address.
    ),
  )) as Registry;

  // Grant `REGISTRY_ROLE` in ControlDeployer, to Registry.
  const REGISTRY_ROLE = await controlDeployer.REGISTRY_ROLE();
  await controlDeployer.connect(protocolProvider).grantRole(REGISTRY_ROLE, registry.address);

  // Deploy ProtocolControl via Registry.
  const protocolControlURI: string = "";
  const deployReceipt = await registry
    .connect(protocolAdmin)
    .deployProtocol(protocolControlURI)
    .then(tx => tx.wait());

  // Get ProtocolControl address
  const log = deployReceipt.logs.find(
    x => x.topics.indexOf(registry.interface.getEventTopic("NewProtocolControl")) >= 0,
  );
  const protocolControlAddr: string = registry.interface.parseLog(log as Log).args.controlAddress;

  // Get ProtocolControl contract.
  const protocolControl: ProtocolControl = (await ethers.getContractAt(
    "ProtocolControl",
    protocolControlAddr,
  )) as ProtocolControl;

  // Deploy Pack
  const { vrfCoordinator, linkTokenAddress, keyHash, fees } = chainlinkVars[networkName as keyof typeof chainlinkVars];
  const packContractURI: string = "";
  const pack: Pack = (await ethers
    .getContractFactory("Pack")
    .then(f =>
      f
        .connect(protocolAdmin)
        .deploy(
          protocolControl.address,
          packContractURI,
          vrfCoordinator,
          linkTokenAddress,
          keyHash,
          fees,
          forwarder.address,
          0,
        ),
    )) as Pack;

  // Deploy Market
  const marketContractURI: string = "";
  const market: Market = (await ethers
    .getContractFactory("Market")
    .then(f =>
      f.connect(protocolAdmin).deploy(protocolControl.address, forwarder.address, marketContractURI, 0),
    )) as Market;

  // Deploy WETH
  const weth: WETH9 = await ethers.getContractFactory("WETH9").then(f => f.deploy());

  // Deploy Marketplace
  const marketv2: Marketplace = (await ethers
    .getContractFactory("Marketplace")
    .then(f =>
      f.connect(protocolAdmin).deploy(protocolControl.address, forwarder.address, weth.address, marketContractURI, 0),
    )) as Marketplace;

  // Deploy LazyMintERC1155
  const contractURI: string = "ipfs://contractURI/";
  const trustedForwarderAddr: string = forwarder.address;
  const nativeTokenWrapperAddr: string = weth.address;
  const defaultSaleRecipient: string = protocolAdmin.address;
  const royaltyBps: BigNumber = BigNumber.from(0);
  const feeBps: BigNumber = BigNumber.from(0);

  const lazyMintERC1155: LazyMintERC1155 = (await ethers
    .getContractFactory("LazyMintERC1155")
    .then(f =>
      f
        .connect(protocolAdmin)
        .deploy(
          contractURI,
          protocolControl.address,
          trustedForwarderAddr,
          nativeTokenWrapperAddr,
          defaultSaleRecipient,
          royaltyBps,
          feeBps,
        ),
    )) as LazyMintERC1155;

  // Deploy LazyMintERC721
  const name_lazyMintERC721: string = "LazyMintERC721";
  const symbol_lazyMintERC721: string = "LAZY";

  const lazyMintERC721: LazyMintERC721 = (await ethers
    .getContractFactory("LazyMintERC721")
    .then(f =>
      f
        .connect(protocolAdmin)
        .deploy(
          name_lazyMintERC721,
          symbol_lazyMintERC721,
          contractURI,
          protocolControl.address,
          trustedForwarderAddr,
          nativeTokenWrapperAddr,
          defaultSaleRecipient,
          royaltyBps,
          feeBps,
        ),
    )) as LazyMintERC721;
<<<<<<< HEAD
  
  // Deploy LazyMintERC20

  const name_lazyMintERC20: string = "Lazy token";
  const symbol_lazyMintERC20: string = "LAZY";

  const lazyMintERC20: LazyMintERC20 = (await ethers
    .getContractFactory("LazyMintERC721")
    .then(f =>
      f
        .connect(protocolAdmin)
        .deploy(
          name_lazyMintERC20,
          symbol_lazyMintERC20,
          contractURI,
          protocolControl.address,
          trustedForwarderAddr,
          nativeTokenWrapperAddr,
          defaultSaleRecipient,
          royaltyBps,
          feeBps,
        ),
    )) as LazyMintERC20;
=======
>>>>>>> e65aa136

  // Deploy SignatureMint721
  const name_sigMint721: string = "SignatureMint721";
  const symbol_sigMint721: string = "SIGMINT";

  const sigMint721: SignatureMint721 = (await ethers
    .getContractFactory("SignatureMint721")
    .then(f =>
      f
        .connect(protocolAdmin)
        .deploy(
          name_sigMint721,
          symbol_sigMint721,
          contractURI,
          protocolControl.address,
          trustedForwarderAddr,
          nativeTokenWrapperAddr,
          defaultSaleRecipient,
          royaltyBps,
          feeBps,
        ),
    )) as SignatureMint721;
  
  // Deploy SignatureMint1155
  const sigMint1155: SignatureMint1155 = (await ethers
    .getContractFactory("SignatureMint1155")
    .then(f =>
      f
        .connect(protocolAdmin)
        .deploy(          
          contractURI,
          protocolControl.address,
          trustedForwarderAddr,
          nativeTokenWrapperAddr,
          defaultSaleRecipient,
          royaltyBps,
          feeBps,
        ),
    )) as SignatureMint1155;

  // Deploy AccessNFT
  const accessNFTContractURI: string = "";
  const accessNft: AccessNFT = (await ethers
    .getContractFactory("AccessNFT")
    .then(f =>
      f.connect(protocolAdmin).deploy(protocolControl.address, forwarder.address, accessNFTContractURI, 0),
    )) as AccessNFT;

  // Get NFT contract
  const name: string = "name";
  const symbol: string = "SYMBOL";
  const nftContractURI: string = "";
  const nft: NFT = (await ethers
    .getContractFactory("NFT")
    .then(f =>
      f.connect(protocolAdmin).deploy(protocolControl.address, name, symbol, forwarder.address, nftContractURI, 0),
    )) as NFT;

  // Deploy Coin
  const coinName = "name";
  const coinSymbol = "SYMBOL";
  const coinURI = "";

  const coin: Coin = (await ethers
    .getContractFactory("Coin")
    .then(f =>
      f.connect(protocolAdmin).deploy(protocolControl.address, coinName, coinSymbol, forwarder.address, coinURI),
    )) as Coin;

  // Get NFT contract
  const lazyContractURI: string = "";
  const lazyBaseURI: string = "ipfs://baseuri/";
  const lazyMaxSupply = 420;
  const lazynft: LazyNFT = (await ethers.getContractFactory("LazyNFT").then(f =>
    f.connect(protocolAdmin).deploy(
      protocolControl.address,
      name,
      symbol,
      forwarder.address,
      lazyContractURI,
      lazyBaseURI,
      lazyMaxSupply,
      0, // royalty
      0, // fee
      protocolControl.address, // sale recipient
    ),
  )) as LazyNFT;

  return {
    registry,
    weth,
    forwarder,
    protocolControl,
    pack,
    market,
    marketv2,
    accessNft,
    coin,
    nft,
    lazynft,
    lazyMintERC1155,
    lazyMintERC721,
    lazyMintERC20,
    sigMint721,
    sigMint1155
  };
}<|MERGE_RESOLUTION|>--- conflicted
+++ resolved
@@ -176,7 +176,6 @@
           feeBps,
         ),
     )) as LazyMintERC721;
-<<<<<<< HEAD
   
   // Deploy LazyMintERC20
 
@@ -200,8 +199,6 @@
           feeBps,
         ),
     )) as LazyMintERC20;
-=======
->>>>>>> e65aa136
 
   // Deploy SignatureMint721
   const name_sigMint721: string = "SignatureMint721";
