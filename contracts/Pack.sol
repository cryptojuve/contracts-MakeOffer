// SPDX-License-Identifier: Apache-2.0
pragma solidity ^0.8.0;

// Base
import "./openzeppelin-presets/ERC1155PresetMinterPauserSupplyHolder.sol";

// Randomness
import "@chainlink/contracts/src/v0.8/VRFConsumerBase.sol";

// Meta transactions
import "@openzeppelin/contracts/metatx/ERC2771Context.sol";

// Royalties
import "@openzeppelin/contracts/interfaces/IERC2981.sol";

// Protocol control center.
import { ProtocolControl } from "./ProtocolControl.sol";

import "@openzeppelin/contracts/utils/Multicall.sol";

contract Pack is ERC1155PresetMinterPauserSupplyHolder, VRFConsumerBase, ERC2771Context, IERC2981, Multicall {
    /// @dev The protocol control center.
    ProtocolControl internal controlCenter;

    /// @dev The token Id of the next token to be minted.
    uint256 public nextTokenId;

    /// @dev NFT sale royalties -- see EIP 2981
    uint256 public royaltyBps;

    /// @dev Collection level metadata.
    string public _contractURI;

    /// @dev Only TRANSFER_ROLE holders can have tokens transferred from or to them, during restricted transfers.
    bytes32 public constant TRANSFER_ROLE = keccak256("TRANSFER_ROLE");

    /// @dev Whether transfers on tokens are restricted.
    bool public transfersRestricted;

    /// @dev Chainlink VRF variables.
    uint256 public vrfFees;
    bytes32 public vrfKeyHash;

    /// @dev The state of packs with a unique tokenId.
    struct PackState {
        string uri;
        address creator;
        uint256 openStart;
    }

    /// @dev The rewards in a given set of packs with a unique tokenId.
    struct Rewards {
        address source;
        uint256[] tokenIds;
        uint256[] amountsPacked;
        uint256 rewardsPerOpen;
    }

    /// @dev The state of a random number request made to Chainlink VRF on opening a pack.
    struct RandomnessRequest {
        uint256 packId;
        address opener;
    }

    /// @dev pack tokenId => The state of packs with id `tokenId`.
    mapping(uint256 => PackState) public packs;

    /// @dev pack tokenId => rewards in pack with id `tokenId`.
    mapping(uint256 => Rewards) public rewards;

    /// @dev Chainlink VRF requestId => Chainlink VRF request state with id `requestId`.
    mapping(bytes32 => RandomnessRequest) public randomnessRequests;

    /// @dev pack tokenId => pack opener => Chainlink VRF request ID if there is an incomplete pack opening process.
    mapping(uint256 => mapping(address => bytes32)) public currentRequestId;

    /// @dev Emitted when a set of packs is created.
    event PackCreated(
        uint256 indexed packId,
        address indexed rewardContract,
        address indexed creator,
        uint256 packTotalSupply,
        PackState packState,
        Rewards rewards
    );

    /// @dev Emitted on a request to open a pack.
    event PackOpenRequest(uint256 indexed packId, address indexed opener, bytes32 requestId);

    /// @dev Emitted when a request to open a pack is fulfilled.
    event PackOpenFulfilled(
        uint256 indexed packId,
        address indexed opener,
        bytes32 requestId,
        address indexed rewardContract,
        uint256[] rewardIds
    );

    /// @dev Emitted when royalties for pack sales are updated.
    event RoyaltyUpdated(uint256 royaltyBps);

    event RestrictedTransferUpdated(bool transferable);

    /// @dev Checks whether the caller is a protocol admin.
    modifier onlyProtocolAdmin() {
        require(
            controlCenter.hasRole(controlCenter.DEFAULT_ADMIN_ROLE(), _msgSender()),
            "Pack: only a protocol admin can call this function."
        );
        _;
    }

    modifier onlyModuleAdmin() {
        require(hasRole(DEFAULT_ADMIN_ROLE, _msgSender()), "only module admin role");
        _;
    }

    constructor(
        address payable _controlCenter,
        string memory _uri,
        address _vrfCoordinator,
        address _linkToken,
        bytes32 _keyHash,
        uint256 _fees,
<<<<<<< HEAD
        address _trustedForwarder,
        uint256 _royaltyBps
    ) ERC1155PresetMinterPauser(_uri) VRFConsumerBase(_vrfCoordinator, _linkToken) ERC2771Context(_trustedForwarder) {
=======
        address _trustedForwarder
    )
        ERC1155PresetMinterPauserSupplyHolder(_uri)
        VRFConsumerBase(_vrfCoordinator, _linkToken)
        ERC2771Context(_trustedForwarder)
    {
>>>>>>> db30a96f
        // Set the protocol control center.
        controlCenter = ProtocolControl(_controlCenter);

        // Set Chainlink vars.
        vrfKeyHash = _keyHash;
        vrfFees = _fees;

        // Set contract URI
        _contractURI = _uri;

        // Grant TRANSFER_ROLE to deployer.
        _setupRole(TRANSFER_ROLE, _msgSender());
        setRoyaltyBps(_royaltyBps);
    }

    /**
     *      Public functions
     */

    /**
     * @dev See {ERC1155-_mint}.
     */
    function mint(
        address,
        uint256,
        uint256,
        bytes memory
    ) public virtual override {
        revert("Pack: cannot freely mint more packs");
    }

    /**
     * @dev See {ERC1155-_mintBatch}.
     */
    function mintBatch(
        address,
        uint256[] memory,
        uint256[] memory,
        bytes memory
    ) public virtual override {
        revert("Pack: cannot freely mint more packs");
    }

    function onERC1155Received(
        address,
        address,
        uint256,
        uint256,
        bytes memory
    ) public virtual override returns (bytes4) {
        revert("Pack: Must use batch transfer.");
    }

    /// @dev Creates pack on receiving ERC 1155 reward tokens
    function onERC1155BatchReceived(
        address _operator,
        address,
        uint256[] memory _ids,
        uint256[] memory _values,
        bytes memory _data
    ) public override whenNotPaused returns (bytes4) {
        // Get parameters for creating packs.
        (string memory packURI, uint256 secondsUntilOpenStart, uint256 rewardsPerOpen) = abi.decode(
            _data,
            (string, uint256, uint256)
        );

        // Create packs.
        createPack(_operator, packURI, _msgSender(), _ids, _values, secondsUntilOpenStart, rewardsPerOpen);

        return this.onERC1155BatchReceived.selector;
    }

    /**
     *   External functions.
     **/

    /// @dev Lets a pack owner request to open a single pack.
    function openPack(uint256 _packId) external whenNotPaused {
        PackState memory packState = packs[_packId];

        require(block.timestamp >= packState.openStart, "Pack: the window to open packs has not started or closed.");
        require(LINK.balanceOf(address(this)) >= vrfFees, "Pack: Not enough LINK to fulfill randomness request.");
        require(balanceOf(_msgSender(), _packId) > 0, "Pack: sender owns no packs of the given packId.");
        require(currentRequestId[_packId][_msgSender()] == "", "Pack: must wait for the pending pack to be opened.");

        // Burn the pack being opened.
        _burn(_msgSender(), _packId, 1);

        // Send random number request.
        bytes32 requestId = requestRandomness(vrfKeyHash, vrfFees);

        // Update state to reflect the Chainlink VRF request.
        randomnessRequests[requestId] = RandomnessRequest({ packId: _packId, opener: _msgSender() });
        currentRequestId[_packId][_msgSender()] = requestId;

        emit PackOpenRequest(_packId, _msgSender(), requestId);
    }

    /// @dev Called by Chainlink VRF with a random number, completing the opening of a pack.
    function fulfillRandomness(bytes32 _requestId, uint256 _randomness) internal override {
        RandomnessRequest memory request = randomnessRequests[_requestId];

        uint256 packId = request.packId;
        address receiver = request.opener;

        // Pending request completed
        delete currentRequestId[packId][receiver];

        // Get tokenId of the reward to distribute.
        Rewards memory rewardsInPack = rewards[packId];

        (uint256[] memory rewardIds, uint256[] memory rewardAmounts) = getReward(packId, _randomness, rewardsInPack);

        // Distribute the reward to the pack opener.
        IERC1155(rewardsInPack.source).safeBatchTransferFrom(address(this), receiver, rewardIds, rewardAmounts, "");

        emit PackOpenFulfilled(packId, receiver, _requestId, rewardsInPack.source, rewardIds);
    }

    /**
     *      External: setter functions
     */

    /// @dev Lets a protocol admin change the Chainlink VRF fee.
    function setChainlinkFees(uint256 _newFees) external onlyProtocolAdmin {
        vrfFees = _newFees;
    }

    /// @dev Sets contract URI for the storefront-level metadata of the contract.
    function setContractURI(string calldata _uri) external onlyProtocolAdmin {
        _contractURI = _uri;
    }

    /// @dev Lets a protocol admin transfer LINK from the contract.
    function transferLink(address _to, uint256 _amount) external onlyProtocolAdmin {
        bool success = LINK.transfer(_to, _amount);
        require(success, "Pack: Failed to transfer LINK.");
    }

    /// @dev Lets a protocol admin update the royalties paid on pack sales.
    function setRoyaltyBps(uint256 _royaltyBps) public onlyModuleAdmin {
        require(_royaltyBps < controlCenter.MAX_BPS(), "Pack: Bps provided must be less than 10,000");

        royaltyBps = _royaltyBps;

        emit RoyaltyUpdated(_royaltyBps);
    }

    /// @dev Lets a protocol admin restrict token transfers.
    function setRestrictedTransfer(bool _restrictedTransfer) external onlyModuleAdmin {
        transfersRestricted = _restrictedTransfer;

        emit RestrictedTransferUpdated(_restrictedTransfer);
    }

    /**
     *   Internal functions.
     **/

    /// @dev Creates packs with rewards.
    function createPack(
        address _creator,
        string memory _packURI,
        address _rewardContract,
        uint256[] memory _rewardIds,
        uint256[] memory _rewardAmounts,
        uint256 _secondsUntilOpenStart,
        uint256 _rewardsPerOpen
    ) internal whenNotPaused {
        require(
            IERC1155(_rewardContract).supportsInterface(type(IERC1155).interfaceId),
            "Pack: reward contract does not implement ERC 1155."
        );
        require(hasRole(MINTER_ROLE, _creator), "Pack: Only accounts with MINTER_ROLE can call this function.");
        require(_rewardIds.length > 0, "Pack: Must create a pack with at least one reward.");

        uint256 sumOfRewards = _sumArr(_rewardAmounts);

        require(sumOfRewards % _rewardsPerOpen == 0, "Pack: invalid number of rewards per open.");

        // Get pack tokenId and total supply.
        uint256 packId = _newPackId();
        uint256 packTotalSupply = sumOfRewards / _rewardsPerOpen;

        // Store pack state.
        PackState memory packState = PackState({
            creator: _creator,
            uri: _packURI,
            openStart: block.timestamp + _secondsUntilOpenStart
        });

        // Store reward state.
        Rewards memory rewardsInPack = Rewards({
            source: _rewardContract,
            tokenIds: _rewardIds,
            amountsPacked: _rewardAmounts,
            rewardsPerOpen: _rewardsPerOpen
        });

        packs[packId] = packState;
        rewards[packId] = rewardsInPack;

        // Mint packs to creator.
        _mint(_creator, packId, packTotalSupply, "");

        emit PackCreated(packId, _rewardContract, _creator, packTotalSupply, packState, rewardsInPack);
    }

    /// @dev Returns a reward tokenId using `_randomness` provided by RNG.
    function getReward(
        uint256 _packId,
        uint256 _randomness,
        Rewards memory _rewardsInPack
    ) internal returns (uint256[] memory rewardTokenIds, uint256[] memory rewardAmounts) {
        uint256 base = _sumArr(_rewardsInPack.amountsPacked);
        uint256 step;
        uint256 prob;

        rewardTokenIds = new uint256[](_rewardsInPack.rewardsPerOpen);
        rewardAmounts = new uint256[](_rewardsInPack.rewardsPerOpen);

        for (uint256 j = 0; j < _rewardsInPack.rewardsPerOpen; j += 1) {
            prob = uint256(keccak256(abi.encode(_randomness, j))) % base;

            for (uint256 i = 0; i < _rewardsInPack.tokenIds.length; i += 1) {
                if (prob < (_rewardsInPack.amountsPacked[i] + step)) {
                    // Store the reward's tokenId
                    rewardTokenIds[j] = _rewardsInPack.tokenIds[i];
                    rewardAmounts[j] = 1;

                    // Update amount of reward available in pack.
                    _rewardsInPack.amountsPacked[i] -= 1;

                    // Reset step
                    step = 0;
                    break;
                } else {
                    step += _rewardsInPack.amountsPacked[i];
                }
            }
        }

        rewards[_packId] = _rewardsInPack;
    }

    /// @dev Runs on every transfer.
    function _beforeTokenTransfer(
        address operator,
        address from,
        address to,
        uint256[] memory ids,
        uint256[] memory amounts,
        bytes memory data
    ) internal virtual override {
        super._beforeTokenTransfer(operator, from, to, ids, amounts, data);

        if (transfersRestricted && from != address(0) && to != address(0)) {
            require(
                hasRole(TRANSFER_ROLE, from) || hasRole(TRANSFER_ROLE, to),
                "Pack: Transfers are restricted to TRANSFER_ROLE holders"
            );
        }
    }

    /// @dev Returns and then increments `currentTokenId`
    function _newPackId() internal returns (uint256 tokenId) {
        tokenId = nextTokenId;
        nextTokenId += 1;
    }

    /// @dev Returns the sum of all elements in the array
    function _sumArr(uint256[] memory arr) internal pure returns (uint256 sum) {
        for (uint256 i = 0; i < arr.length; i += 1) {
            sum += arr[i];
        }
    }

    /// @dev See EIP-2771
    function _msgSender() internal view virtual override(Context, ERC2771Context) returns (address sender) {
        return ERC2771Context._msgSender();
    }

    /// @dev See EIP-2771
    function _msgData() internal view virtual override(Context, ERC2771Context) returns (bytes calldata) {
        return ERC2771Context._msgData();
    }

    /**
     *   Rest: view functions
     **/

    function supportsInterface(bytes4 interfaceId)
        public
        view
        override(ERC1155PresetMinterPauserSupplyHolder, IERC165)
        returns (bool)
    {
        return super.supportsInterface(interfaceId) || interfaceId == type(IERC2981).interfaceId;
    }

    /// @dev See EIP 2918
    function royaltyInfo(uint256, uint256 salePrice)
        external
        view
        virtual
        override
        returns (address receiver, uint256 royaltyAmount)
    {
        receiver = controlCenter.getRoyaltyTreasury(address(this));
        royaltyAmount = (salePrice * royaltyBps) / controlCenter.MAX_BPS();
    }

    /// @dev See EIP 1155
    function uri(uint256 _id) public view override returns (string memory) {
        return packs[_id].uri;
    }

    /// @dev Alternative function to return a token's URI
    function tokenURI(uint256 _id) public view returns (string memory) {
        return packs[_id].uri;
    }

    /// @dev Returns the creator of a set of packs
    function creator(uint256 _packId) external view returns (address) {
        return packs[_packId].creator;
    }

    /// @dev Returns a pack for the given pack tokenId
    function getPack(uint256 _packId) external view returns (PackState memory pack) {
        pack = packs[_packId];
    }

    /// @dev Returns the URI for the storefront-level metadata of the contract.
    function contractURI() public view returns (string memory) {
        return _contractURI;
    }

    /// @dev Returns a pack with its underlying rewards
    function getPackWithRewards(uint256 _packId)
        external
        view
        returns (
            PackState memory pack,
            uint256 packTotalSupply,
            address source,
            uint256[] memory tokenIds,
            uint256[] memory amountsPacked
        )
    {
        pack = packs[_packId];
        packTotalSupply = totalSupply(_packId);
        source = rewards[_packId].source;
        tokenIds = rewards[_packId].tokenIds;
        amountsPacked = rewards[_packId].amountsPacked;
    }
}<|MERGE_RESOLUTION|>--- conflicted
+++ resolved
@@ -122,18 +122,13 @@
         address _linkToken,
         bytes32 _keyHash,
         uint256 _fees,
-<<<<<<< HEAD
         address _trustedForwarder,
         uint256 _royaltyBps
-    ) ERC1155PresetMinterPauser(_uri) VRFConsumerBase(_vrfCoordinator, _linkToken) ERC2771Context(_trustedForwarder) {
-=======
-        address _trustedForwarder
     )
         ERC1155PresetMinterPauserSupplyHolder(_uri)
         VRFConsumerBase(_vrfCoordinator, _linkToken)
         ERC2771Context(_trustedForwarder)
     {
->>>>>>> db30a96f
         // Set the protocol control center.
         controlCenter = ProtocolControl(_controlCenter);
 
